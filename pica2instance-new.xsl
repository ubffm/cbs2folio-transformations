--- conflicted
+++ resolved
@@ -978,15 +978,10 @@
     <!-- Electronic access -->
     <electronicAccess>
       <arr>
-<<<<<<< HEAD
         <!-- Different cases for K10plus and Hebis -->
         <xsl:for-each select="datafield[(($cbs='K10plus') and (@tag='009P' or @tag='017C' or @tag='017M' or @tag='017R')) or (($cbs='hebis') and (@tag='009Q'))]">
           <!-- considerung switch command? MK -->
           <xsl:if test="./@tag='009P' and ./subfield[@code='a']"> <!-- K10plus case -->
-=======
-        <xsl:for-each select="datafield[@tag='009P' or @tag='017C' or @tag='017M' or @tag='017R']">
-          <xsl:if test="./@tag='009P' and ./subfield[@code='a']">
->>>>>>> 755d9938
             <i>
               <uri>
                 <xsl:value-of select="./subfield[@code='a']"/>
@@ -1045,7 +1040,6 @@
 			  <!-- Rechteinformation -->
             </i>
           </xsl:if>
-<<<<<<< HEAD
           <xsl:if test="./@tag='009Q' and ./subfield[@code='u']"> <!-- Hebis case -->
             <i>
               <uri>
@@ -1054,8 +1048,6 @@
               <relationshipId>f5d0068e-6272-458e-8a81-b85e7b9a14aa</relationshipId>
             </i>
           </xsl:if>
-=======
->>>>>>> 755d9938
         </xsl:for-each>
       </arr>
     </electronicAccess>
