--- conflicted
+++ resolved
@@ -42,12 +42,9 @@
         <xsl:when test=".='Lokaler Schlüssel'"><xsl:text>49050d37-2d82-452c-a963-2645ffc0b9a9</xsl:text></xsl:when> <!-- hebis-wide -->
         <xsl:when test=".='Text zur Ausleihbarkeit'"><xsl:text>f862da41-4a7a-4864-8a52-befa58ab210b</xsl:text></xsl:when> <!-- hebis-wide -->
         <xsl:when test=".='Standort (8201)'"><xsl:text>013e0b2c-2259-4ee8-8d15-f463f1aeb0b1</xsl:text></xsl:when> <!-- hebis-wide -->
-<<<<<<< HEAD
+        <xsl:when test=".='Letzte Änderung CBS'"><xsl:text>7cad8584-35f9-4ea7-8944-11bcf40ff29c</xsl:text></xsl:when> <!-- hebis-wide -->
         <xsl:when test=".='Lokale Schlagwörter'"><xsl:text>65eea0de-f9da-46e1-828a-479579997110</xsl:text></xsl:when> <!-- ILN-specific -->
         <xsl:when test=".='Lokale Klassifikationen'"><xsl:text>2b56966a-4fb2-4695-befe-073ac0d22996</xsl:text></xsl:when> <!-- ILN-specific -->
-=======
-        <xsl:when test=".='Letzte Änderung CBS'"><xsl:text>7cad8584-35f9-4ea7-8944-11bcf40ff29c</xsl:text></xsl:when> <!-- hebis-wide -->
->>>>>>> 554c85af
         <xsl:otherwise>b160f13a-ddba-4053-b9c4-60ec5ea45d56</xsl:otherwise> <!-- Note -->
       </xsl:choose>
     </holdingsNoteTypeId>
